/*
 *******************************************************************************
 *
 *	STORAGE INTERACTION
 *
 * This module is responsible for interaction with the storage of AQO data.
 * It does not provide information protection from concurrent updates.
 *
 *******************************************************************************
 *
 * Copyright (c) 2016-2022, Postgres Professional
 *
 * IDENTIFICATION
 *	  aqo/storage.c
 *
 */

#include "postgres.h"

#include <unistd.h>

#include "funcapi.h"
#include "miscadmin.h"
#include "pgstat.h"

#include "aqo.h"
#include "aqo_shared.h"
#include "machine_learning.h"
#include "preprocessing.h"
#include "learn_cache.h"
#include "storage.h"


/* AQO storage file names */
#define PGAQO_STAT_FILE	PGSTAT_STAT_PERMANENT_DIRECTORY "/pgaqo_statistics.stat"
#define PGAQO_TEXT_FILE	PGSTAT_STAT_PERMANENT_DIRECTORY "/pgaqo_query_texts.stat"
#define PGAQO_DATA_FILE	PGSTAT_STAT_PERMANENT_DIRECTORY "/pgaqo_data.stat"
#define PGAQO_QUERIES_FILE	PGSTAT_STAT_PERMANENT_DIRECTORY "/pgaqo_queries.stat"
#define PGAQO_NEIGHBOURS_FILE	PGSTAT_STAT_PERMANENT_DIRECTORY "/pgaqo_neighbours.stat"

#define AQO_DATA_COLUMNS			(7)
#define FormVectorSz(v_name)		(form_vector((v_name), (v_name ## _size)))


typedef enum {
	QUERYID = 0, EXEC_TIME_AQO, EXEC_TIME, PLAN_TIME_AQO, PLAN_TIME,
	EST_ERROR_AQO, EST_ERROR, NEXECS_AQO, NEXECS, TOTAL_NCOLS
} aqo_stat_cols;

typedef enum {
	QT_QUERYID = 0, QT_QUERY_STRING, QT_TOTAL_NCOLS
} aqo_qtexts_cols;

typedef enum {
	AD_FS = 0, AD_FSS, AD_NFEATURES, AD_FEATURES, AD_TARGETS, AD_RELIABILITY,
	AD_OIDS, AD_TOTAL_NCOLS
} aqo_data_cols;

typedef enum {
	AQ_QUERYID = 0, AQ_FS, AQ_LEARN_AQO, AQ_USE_AQO, AQ_AUTO_TUNING,
	AQ_TOTAL_NCOLS
} aqo_queries_cols;

typedef void* (*form_record_t) (void *ctx, size_t *size);
typedef bool (*deform_record_t) (void *data, size_t size);


int querytext_max_size = 1000;
int dsm_size_max = 100; /* in MB */

HTAB *stat_htab = NULL;
HTAB *queries_htab = NULL;
HTAB *qtexts_htab = NULL;
dsa_area *qtext_dsa = NULL;
HTAB *data_htab = NULL;
dsa_area *data_dsa = NULL;
HTAB *deactivated_queries = NULL;
HTAB *fss_neighbours = NULL;

/* Used to check data file consistency */
static const uint32 PGAQO_FILE_HEADER = 123467589;
static const uint32 PGAQO_PG_MAJOR_VERSION = PG_VERSION_NUM / 100;


static ArrayType *form_matrix(double *matrix, int nrows, int ncols);
static void dsa_init(void);
static int data_store(const char *filename, form_record_t callback,
					  long nrecs, void *ctx);
static void data_load(const char *filename, deform_record_t callback, void *ctx);
static size_t _compute_data_dsa(const DataEntry *entry);

static bool _aqo_stat_remove(uint64 queryid);
static bool _aqo_queries_remove(uint64 queryid);
static bool _aqo_qtexts_remove(uint64 queryid);
static bool _aqo_data_remove(data_key *key);

PG_FUNCTION_INFO_V1(aqo_query_stat);
PG_FUNCTION_INFO_V1(aqo_query_texts);
PG_FUNCTION_INFO_V1(aqo_data);
PG_FUNCTION_INFO_V1(aqo_queries);
PG_FUNCTION_INFO_V1(aqo_enable_query);
PG_FUNCTION_INFO_V1(aqo_disable_query);
PG_FUNCTION_INFO_V1(aqo_queries_update);
PG_FUNCTION_INFO_V1(aqo_reset);
PG_FUNCTION_INFO_V1(aqo_cleanup);
PG_FUNCTION_INFO_V1(aqo_drop_class);
PG_FUNCTION_INFO_V1(aqo_cardinality_error);
PG_FUNCTION_INFO_V1(aqo_execution_time);


bool
load_fss_ext(uint64 fs, int fss, OkNNrdata *data, List **reloids, bool isSafe)
{
	if (isSafe && (!aqo_learn_statement_timeout || !lc_has_fss(fs, fss)))
		return load_aqo_data(fs, fss, data, reloids, false);
	else
	{
		Assert(aqo_learn_statement_timeout);
		return lc_load_fss(fs, fss, data, reloids);
	}
}

bool
update_fss_ext(uint64 fs, int fss, OkNNrdata *data, List *reloids,
			   bool isTimedOut)
{
	if (!isTimedOut)
		return aqo_data_store(fs, fss, data, reloids);
	else
		return lc_update_fss(fs, fss, data, reloids);
}

/*
 * Forms ArrayType object for storage from simple C-array matrix.
 */
ArrayType *
form_matrix(double *matrix, int nrows, int ncols)
{
	Datum	   *elems;
	ArrayType  *array;
	int			dims[2] = {nrows, ncols};
	int			lbs[2];
	int			i,
				j;

	lbs[0] = lbs[1] = 1;
	elems = palloc(sizeof(*elems) * nrows * ncols);
	for (i = 0; i < nrows; ++i)
		for (j = 0; j < ncols; ++j)
		{
			elems[i * ncols + j] = Float8GetDatum(matrix[i * ncols + j]);
			Assert(!isnan(matrix[i * ncols + j]));
		}

	array = construct_md_array(elems, NULL, 2, dims, lbs,
							   FLOAT8OID, 8, FLOAT8PASSBYVAL, 'd');
	return array;
}

/*
 * Forms ArrayType object for storage from simple C-array vector.
 */
static ArrayType *
form_vector(double *vector, int nrows)
{
	Datum	   *elems;
	ArrayType  *array;
	int			dims[1];
	int			lbs[1];
	int			i;

	dims[0] = nrows;
	lbs[0] = 1;
	elems = palloc(sizeof(*elems) * nrows);
	for (i = 0; i < nrows; ++i)
		elems[i] = Float8GetDatum(vector[i]);
	array = construct_md_array(elems, NULL, 1, dims, lbs,
							   FLOAT8OID, 8, FLOAT8PASSBYVAL, 'd');
	return array;
}

/* Creates a storage for hashes of deactivated queries */
void
init_deactivated_queries_storage(void)
{
	HASHCTL		hash_ctl;

	/* Create the hashtable proper */
	MemSet(&hash_ctl, 0, sizeof(hash_ctl));
	hash_ctl.keysize = sizeof(uint64);
	hash_ctl.entrysize = sizeof(uint64);
	deactivated_queries = hash_create("aqo_deactivated_queries",
									  128,		/* start small and extend */
									  &hash_ctl,
									  HASH_ELEM | HASH_BLOBS);
}

/* Checks whether the query with given hash is deactivated */
bool
query_is_deactivated(uint64 queryid)
{
	bool		found;

	hash_search(deactivated_queries, &queryid, HASH_FIND, &found);
	return found;
}

/* Adds given query hash into the set of hashes of deactivated queries */
void
add_deactivated_query(uint64 queryid)
{
	hash_search(deactivated_queries, &queryid, HASH_ENTER, NULL);
}

/*
 * Update AQO statistics.
 *
 * Add a record (or update an existed) to stat storage for the query class.
 * Returns a copy of stat entry, allocated in current memory context. Caller is
 * in charge to free this struct after usage.
 * If stat hash table is full, return NULL and log this fact.
 */
StatEntry *
aqo_stat_store(uint64 queryid, bool use_aqo,
			   double plan_time, double exec_time, double est_error)
{
	StatEntry  *entry;
	bool		found;
	int			pos;
	bool		tblOverflow;
	HASHACTION	action;

	Assert(stat_htab);

	LWLockAcquire(&aqo_state->stat_lock, LW_EXCLUSIVE);
	tblOverflow = hash_get_num_entries(stat_htab) < fs_max_items ? false : true;
	action = tblOverflow ? HASH_FIND : HASH_ENTER;
	entry = (StatEntry *) hash_search(stat_htab, &queryid, action, &found);

	/* Initialize entry on first usage */
	if (!found)
	{
		uint64 qid;

		if (action == HASH_FIND)
		{
			/*
			 * Hash table is full. To avoid possible problems - don't try to add
			 * more, just exit
			 */
			LWLockRelease(&aqo_state->stat_lock);
			ereport(LOG,
				(errcode(ERRCODE_OUT_OF_MEMORY),
				 errmsg("[AQO] Stat storage is full. No more feature spaces can be added."),
				 errhint("Increase value of aqo.fs_max_items on restart of the instance")));
			return NULL;
		}

		qid = entry->queryid;
		memset(entry, 0, sizeof(StatEntry));
		entry->queryid = qid;
	}

	/* Update the entry data */

	if (use_aqo)
	{
		Assert(entry->cur_stat_slot_aqo >= 0);
		pos = entry->cur_stat_slot_aqo;
		if (entry->cur_stat_slot_aqo < STAT_SAMPLE_SIZE - 1)
			entry->cur_stat_slot_aqo++;
		else
		{
			size_t sz = (STAT_SAMPLE_SIZE - 1) * sizeof(entry->est_error_aqo[0]);

			Assert(entry->cur_stat_slot_aqo = STAT_SAMPLE_SIZE - 1);
			memmove(entry->plan_time_aqo, &entry->plan_time_aqo[1], sz);
			memmove(entry->exec_time_aqo, &entry->exec_time_aqo[1], sz);
			memmove(entry->est_error_aqo, &entry->est_error_aqo[1], sz);
		}

		entry->execs_with_aqo++;
		entry->plan_time_aqo[pos] = plan_time;
		entry->exec_time_aqo[pos] = exec_time;
		entry->est_error_aqo[pos] = est_error;
	}
	else
	{
		Assert(entry->cur_stat_slot >= 0);
		pos = entry->cur_stat_slot;
		if (entry->cur_stat_slot < STAT_SAMPLE_SIZE - 1)
			entry->cur_stat_slot++;
		else
		{
			size_t sz = (STAT_SAMPLE_SIZE - 1) * sizeof(entry->est_error[0]);

			Assert(entry->cur_stat_slot = STAT_SAMPLE_SIZE - 1);
			memmove(entry->plan_time, &entry->plan_time[1], sz);
			memmove(entry->exec_time, &entry->exec_time[1], sz);
			memmove(entry->est_error, &entry->est_error[1], sz);
		}

		entry->execs_without_aqo++;
		entry->plan_time[pos] = plan_time;
		entry->exec_time[pos] = exec_time;
		entry->est_error[pos] = est_error;
	}

	entry = memcpy(palloc(sizeof(StatEntry)), entry, sizeof(StatEntry));
	aqo_state->stat_changed = true;
	LWLockRelease(&aqo_state->stat_lock);
	return entry;
}

/*
 * Returns AQO statistics on controlled query classes.
 */
Datum
aqo_query_stat(PG_FUNCTION_ARGS)
{
	ReturnSetInfo	   *rsinfo = (ReturnSetInfo *) fcinfo->resultinfo;
	TupleDesc			tupDesc;
	MemoryContext		per_query_ctx;
	MemoryContext		oldcontext;
	Tuplestorestate	   *tupstore;
	Datum				values[TOTAL_NCOLS + 1];
	bool				nulls[TOTAL_NCOLS + 1];
	HASH_SEQ_STATUS		hash_seq;
	StatEntry	   *entry;

	/* check to see if caller supports us returning a tuplestore */
	if (rsinfo == NULL || !IsA(rsinfo, ReturnSetInfo))
		ereport(ERROR,
				(errcode(ERRCODE_FEATURE_NOT_SUPPORTED),
				 errmsg("set-valued function called in context that cannot accept a set")));
	if (!(rsinfo->allowedModes & SFRM_Materialize))
		ereport(ERROR,
				(errcode(ERRCODE_FEATURE_NOT_SUPPORTED),
				 errmsg("materialize mode required, but it is not allowed in this context")));

	/* Switch into long-lived context to construct returned data structures */
	per_query_ctx = rsinfo->econtext->ecxt_per_query_memory;
	oldcontext = MemoryContextSwitchTo(per_query_ctx);

	/* Build a tuple descriptor for our result type */
	if (get_call_result_type(fcinfo, NULL, &tupDesc) != TYPEFUNC_COMPOSITE)
		elog(ERROR, "return type must be a row type");
	Assert(tupDesc->natts == TOTAL_NCOLS);

	tupstore = tuplestore_begin_heap(true, false, work_mem);
	rsinfo->returnMode = SFRM_Materialize;
	rsinfo->setResult = tupstore;
	rsinfo->setDesc = tupDesc;

	MemoryContextSwitchTo(oldcontext);

	memset(nulls, 0, TOTAL_NCOLS + 1);
	LWLockAcquire(&aqo_state->stat_lock, LW_SHARED);
	hash_seq_init(&hash_seq, stat_htab);
	while ((entry = hash_seq_search(&hash_seq)) != NULL)
	{
		memset(nulls, 0, TOTAL_NCOLS + 1);

		values[QUERYID] = Int64GetDatum(entry->queryid);
		values[NEXECS] = Int64GetDatum(entry->execs_without_aqo);
		values[NEXECS_AQO] = Int64GetDatum(entry->execs_with_aqo);
		values[EXEC_TIME_AQO] = PointerGetDatum(form_vector(entry->exec_time_aqo, entry->cur_stat_slot_aqo));
		values[EXEC_TIME] = PointerGetDatum(form_vector(entry->exec_time, entry->cur_stat_slot));
		values[PLAN_TIME_AQO] = PointerGetDatum(form_vector(entry->plan_time_aqo, entry->cur_stat_slot_aqo));
		values[PLAN_TIME] = PointerGetDatum(form_vector(entry->plan_time, entry->cur_stat_slot));
		values[EST_ERROR_AQO] = PointerGetDatum(form_vector(entry->est_error_aqo, entry->cur_stat_slot_aqo));
		values[EST_ERROR] = PointerGetDatum(form_vector(entry->est_error, entry->cur_stat_slot));
		tuplestore_putvalues(tupstore, tupDesc, values, nulls);
	}

	LWLockRelease(&aqo_state->stat_lock);
	tuplestore_donestoring(tupstore);
	return (Datum) 0;
}

static long
aqo_stat_reset(void)
{
	HASH_SEQ_STATUS	hash_seq;
	StatEntry	   *entry;
	long			num_remove = 0;
	long			num_entries;

	LWLockAcquire(&aqo_state->stat_lock, LW_EXCLUSIVE);
	num_entries = hash_get_num_entries(stat_htab);
	hash_seq_init(&hash_seq, stat_htab);
	while ((entry = hash_seq_search(&hash_seq)) != NULL)
	{
		if (!hash_search(stat_htab, &entry->queryid, HASH_REMOVE, NULL))
			elog(PANIC, "[AQO] hash table corrupted");
		num_remove++;
	}
	aqo_state->stat_changed = true;
	LWLockRelease(&aqo_state->stat_lock);

	if (num_remove != num_entries)
		elog(ERROR, "[AQO] Stat memory storage is corrupted or parallel access without a lock was detected.");

	aqo_stat_flush();

	return num_remove;
}

static void *
_form_stat_record_cb(void *ctx, size_t *size)
{
	HASH_SEQ_STATUS *hash_seq = (HASH_SEQ_STATUS *) ctx;
	StatEntry		*entry;

	*size = sizeof(StatEntry);
	entry = hash_seq_search(hash_seq);
	if (entry == NULL)
		return NULL;

	return memcpy(palloc(*size), entry, *size);
}

/* Implement data flushing according to pgss_shmem_shutdown() */

void
aqo_stat_flush(void)
{
	HASH_SEQ_STATUS	hash_seq;
	int				ret;
	long			entries;

	/* Use exclusive lock to prevent concurrent flushing in different backends. */
	LWLockAcquire(&aqo_state->stat_lock, LW_EXCLUSIVE);

	if (!aqo_state->stat_changed)
		/* Hash table wasn't changed, meaningless to store it in permanent storage */
		goto end;

	entries = hash_get_num_entries(stat_htab);
	hash_seq_init(&hash_seq, stat_htab);
	ret = data_store(PGAQO_STAT_FILE, _form_stat_record_cb, entries,
					 (void *) &hash_seq);
	if (ret != 0)
		hash_seq_term(&hash_seq);
	else
		/* Hash table and disk storage are now consistent */
		aqo_state->stat_changed = false;

end:
	LWLockRelease(&aqo_state->stat_lock);
}

static void *
_form_qtext_record_cb(void *ctx, size_t *size)
{
	HASH_SEQ_STATUS *hash_seq = (HASH_SEQ_STATUS *) ctx;
	QueryTextEntry	*entry;
	void		    *data;
	char			*query_string;
	char			*ptr;

	entry = hash_seq_search(hash_seq);
	if (entry == NULL)
		return NULL;

	Assert(DsaPointerIsValid(entry->qtext_dp));
	query_string = dsa_get_address(qtext_dsa, entry->qtext_dp);
	Assert(query_string != NULL);
	*size = sizeof(entry->queryid) + strlen(query_string) + 1;
	ptr = data = palloc(*size);
	Assert(ptr != NULL);
	memcpy(ptr, &entry->queryid, sizeof(entry->queryid));
	ptr += sizeof(entry->queryid);
	memcpy(ptr, query_string, strlen(query_string) + 1);
	return data;
}

void
aqo_qtexts_flush(void)
{
	HASH_SEQ_STATUS	hash_seq;
	int				ret;
	long			entries;

	dsa_init();
	LWLockAcquire(&aqo_state->qtexts_lock, LW_EXCLUSIVE);

	if (!aqo_state->qtexts_changed)
		/* XXX: mull over forced mode. */
		goto end;

	entries = hash_get_num_entries(qtexts_htab);
	hash_seq_init(&hash_seq, qtexts_htab);
	ret = data_store(PGAQO_TEXT_FILE, _form_qtext_record_cb, entries,
					 (void *) &hash_seq);
	if (ret != 0)
		hash_seq_term(&hash_seq);
	else
		/* Hash table and disk storage are now consistent */
		aqo_state->qtexts_changed = false;

end:
	LWLockRelease(&aqo_state->qtexts_lock);
}

/*
 * Getting a hash table iterator, return a newly allocated memory chunk and its
 * size for subsequent writing into storage.
 */
static void *
_form_data_record_cb(void *ctx, size_t *size)
{
	HASH_SEQ_STATUS	   *hash_seq = (HASH_SEQ_STATUS *) ctx;
	DataEntry		   *entry;
	char			   *data;
	char			   *ptr,
					   *dsa_ptr;
	size_t				sz;

	entry = hash_seq_search(hash_seq);
	if (entry == NULL)
		return NULL;

	/* Size of data is DataEntry (without DSA pointer) plus size of DSA chunk */
	sz = offsetof(DataEntry, data_dp) + _compute_data_dsa(entry);
	ptr = data = palloc(sz);

	/* Put the data into the chunk */

	/* Plane copy of all bytes of hash table entry */
	memcpy(ptr, entry, offsetof(DataEntry, data_dp));
	ptr += offsetof(DataEntry, data_dp);

	Assert(DsaPointerIsValid(entry->data_dp));
	dsa_ptr = (char *) dsa_get_address(data_dsa, entry->data_dp);
	Assert((sz - (ptr - data)) == _compute_data_dsa(entry));
	memcpy(ptr, dsa_ptr, sz - (ptr - data));
	*size = sz;
	return data;
}

void
aqo_data_flush(void)
{
	HASH_SEQ_STATUS	hash_seq;
	int				ret;
	long			entries;

	dsa_init();
	LWLockAcquire(&aqo_state->data_lock, LW_EXCLUSIVE);

	if (!aqo_state->data_changed)
		/* XXX: mull over forced mode. */
		goto end;

	entries = hash_get_num_entries(data_htab);
	hash_seq_init(&hash_seq, data_htab);
	ret = data_store(PGAQO_DATA_FILE, _form_data_record_cb, entries,
					 (void *) &hash_seq);
	if (ret != 0)
		/*
		 * Something happened and storing procedure hasn't finished walking
		 * along all records of the hash table.
		 */
		hash_seq_term(&hash_seq);
	else
		/* Hash table and disk storage are now consistent */
		aqo_state->data_changed = false;
end:
	LWLockRelease(&aqo_state->data_lock);
}

static void *
_form_queries_record_cb(void *ctx, size_t *size)
{
	HASH_SEQ_STATUS *hash_seq = (HASH_SEQ_STATUS *) ctx;
	QueriesEntry		*entry;

	*size = sizeof(QueriesEntry);
	entry = hash_seq_search(hash_seq);
	if (entry == NULL)
		return NULL;

	return memcpy(palloc(*size), entry, *size);
}

void
aqo_queries_flush(void)
{
	HASH_SEQ_STATUS	hash_seq;
	int				ret;
	long			entries;

	LWLockAcquire(&aqo_state->queries_lock, LW_EXCLUSIVE);

	if (!aqo_state->queries_changed)
		goto end;

	entries = hash_get_num_entries(queries_htab);
	hash_seq_init(&hash_seq, queries_htab);
	ret = data_store(PGAQO_QUERIES_FILE, _form_queries_record_cb, entries,
					 (void *) &hash_seq);
	if (ret != 0)
		hash_seq_term(&hash_seq);
	else
		/* Hash table and disk storage are now consistent */
		aqo_state->queries_changed = false;

end:
	LWLockRelease(&aqo_state->queries_lock);
}


static int
data_store(const char *filename, form_record_t callback,
		   long nrecs, void *ctx)
{
	FILE   *file;
	size_t	size;
	uint32	counter = 0;
	void   *data;
	char   *tmpfile;

	tmpfile = psprintf("%s.tmp", filename);
	file = AllocateFile(tmpfile, PG_BINARY_W);
	if (file == NULL)
		goto error;

	if (fwrite(&PGAQO_FILE_HEADER, sizeof(uint32), 1, file) != 1 ||
		fwrite(&PGAQO_PG_MAJOR_VERSION, sizeof(uint32), 1, file) != 1 ||
		fwrite(&nrecs, sizeof(long), 1, file) != 1)
		goto error;

	while ((data = callback(ctx, &size)) != NULL)
	{
		/* TODO: Add CRC code ? */
		if (fwrite(&size, sizeof(size), 1, file) != 1 ||
			fwrite(data, size, 1, file) != 1)
			goto error;
		counter++;
	}

	Assert(counter == nrecs);
	if (FreeFile(file))
	{
		file = NULL;
		goto error;
	}

	/* Parallel (re)writing into a file haven't happen. */
	(void) durable_rename(tmpfile, filename, PANIC);
	elog(LOG, "[AQO] %d records stored in file %s.", counter, filename);
	return 0;

error:
	ereport(LOG,
			(errcode_for_file_access(),
			 errmsg("could not write AQO file \"%s\": %m", tmpfile)));

	if (file)
		FreeFile(file);
	unlink(tmpfile);
	pfree(tmpfile);
	return -1;
}

static bool
_deform_stat_record_cb(void *data, size_t size)
{
	bool		found;
	StatEntry  *entry;
	uint64		queryid;

	Assert(LWLockHeldByMeInMode(&aqo_state->stat_lock, LW_EXCLUSIVE));
	Assert(size == sizeof(StatEntry));

	queryid = ((StatEntry *) data)->queryid;
	entry = (StatEntry *) hash_search(stat_htab, &queryid, HASH_ENTER, &found);
	Assert(!found && entry);
	memcpy(entry, data, sizeof(StatEntry));
	return true;
}

void
aqo_stat_load(void)
{
	Assert(!LWLockHeldByMe(&aqo_state->stat_lock));

	LWLockAcquire(&aqo_state->stat_lock, LW_EXCLUSIVE);

	/* Load on postmaster sturtup. So no any concurrent actions possible here. */
	Assert(hash_get_num_entries(stat_htab) == 0);

	data_load(PGAQO_STAT_FILE, _deform_stat_record_cb, NULL);

	LWLockRelease(&aqo_state->stat_lock);
}

static bool
_check_dsa_validity(dsa_pointer ptr)
{
	if (DsaPointerIsValid(ptr))
		return true;

	elog(LOG, "[AQO] DSA Pointer isn't valid. Is the memory limit exceeded?");
	return false;
}

static bool
_deform_qtexts_record_cb(void *data, size_t size)
{
	bool			found;
	QueryTextEntry *entry;
	uint64			queryid = *(uint64 *) data;
	char		   *query_string = (char *) data + sizeof(queryid);
	size_t			len = size - sizeof(queryid);
	char		   *strptr;

	Assert(LWLockHeldByMeInMode(&aqo_state->qtexts_lock, LW_EXCLUSIVE));
	Assert(strlen(query_string) + 1 == len);
	entry = (QueryTextEntry *) hash_search(qtexts_htab, &queryid,
										   HASH_ENTER, &found);
	Assert(!found);

	entry->qtext_dp = dsa_allocate(qtext_dsa, len);
	if (!_check_dsa_validity(entry->qtext_dp))
	{
		/*
		 * DSA stuck into problems. Rollback changes. Return false in belief
		 * that caller recognize it and don't try to call us more.
		 */
		(void) hash_search(qtexts_htab, &queryid, HASH_REMOVE, NULL);
		return false;
	}

	strptr = (char *) dsa_get_address(qtext_dsa, entry->qtext_dp);
	strlcpy(strptr, query_string, len);
	return true;
}

void
aqo_qtexts_load(void)
{
	uint64	queryid = 0;
	bool	found;

	Assert(!LWLockHeldByMe(&aqo_state->qtexts_lock));
	Assert(qtext_dsa != NULL);

	LWLockAcquire(&aqo_state->qtexts_lock, LW_EXCLUSIVE);

	if (hash_get_num_entries(qtexts_htab) != 0)
	{
		/* Someone have done it concurrently. */
		elog(LOG, "[AQO] Another backend have loaded query texts concurrently.");
		LWLockRelease(&aqo_state->qtexts_lock);
		return;
	}

	data_load(PGAQO_TEXT_FILE, _deform_qtexts_record_cb, NULL);

	/* Check existence of default feature space */
	(void) hash_search(qtexts_htab, &queryid, HASH_FIND, &found);

	aqo_state->qtexts_changed = false; /* mem data consistent with disk */
	LWLockRelease(&aqo_state->qtexts_lock);

	if (!found)
	{
		if (!aqo_qtext_store(0, "COMMON feature space (do not delete!)"))
			elog(PANIC, "[AQO] DSA Initialization was unsuccessful");
	}
}

/*
 * Getting a data chunk from a caller, add a record into the 'ML data'
 * shmem hash table. Allocate and fill DSA chunk for variadic part of the data.
 */
static bool
_deform_data_record_cb(void *data, size_t size)
{
	bool		found;
	DataEntry  *fentry = (DataEntry *) data; /*Depends on a platform? */
	DataEntry  *entry;
	size_t		sz;
	char	   *ptr = (char *) data,
			   *dsa_ptr;

	Assert(ptr != NULL);
	Assert(LWLockHeldByMeInMode(&aqo_state->data_lock, LW_EXCLUSIVE));

	entry = (DataEntry *) hash_search(data_htab, &fentry->key,
									  HASH_ENTER, &found);
	Assert(!found);

	/* Copy fixed-size part of entry byte-by-byte even with caves */
	memcpy(entry, fentry, offsetof(DataEntry, data_dp));
	ptr += offsetof(DataEntry, data_dp);

	sz = _compute_data_dsa(entry);
	Assert(sz + offsetof(DataEntry, data_dp) == size);
	entry->data_dp = dsa_allocate(data_dsa, sz);

	if (!_check_dsa_validity(entry->data_dp))
	{
		/*
		 * DSA stuck into problems. Rollback changes. Return false in belief
		 * that caller recognize it and don't try to call us more.
		 */
		(void) hash_search(data_htab, &fentry->key, HASH_REMOVE, NULL);
		return false;
	}

	dsa_ptr = (char *) dsa_get_address(data_dsa, entry->data_dp);
	Assert(dsa_ptr != NULL);
	memcpy(dsa_ptr, ptr, sz);
	return true;
}

void
aqo_data_load(void)
{
	Assert(!LWLockHeldByMe(&aqo_state->data_lock));
	Assert(data_dsa != NULL);

	LWLockAcquire(&aqo_state->data_lock, LW_EXCLUSIVE);

	if (hash_get_num_entries(data_htab) != 0)
	{
		/* Someone have done it concurrently. */
		elog(LOG, "[AQO] Another backend have loaded query data concurrently.");
		LWLockRelease(&aqo_state->data_lock);
		return;
	}

	data_load(PGAQO_DATA_FILE, _deform_data_record_cb, NULL);

	aqo_state->data_changed = false; /* mem data is consistent with disk */
	LWLockRelease(&aqo_state->data_lock);
}

static bool
_deform_queries_record_cb(void *data, size_t size)
{
	bool			found;
	QueriesEntry  	*entry;
	uint64			queryid;

	Assert(LWLockHeldByMeInMode(&aqo_state->queries_lock, LW_EXCLUSIVE));
	Assert(size == sizeof(QueriesEntry));

	queryid = ((QueriesEntry *) data)->queryid;
	entry = (QueriesEntry *) hash_search(queries_htab, &queryid, HASH_ENTER, &found);
	Assert(!found);
	memcpy(entry, data, sizeof(QueriesEntry));
	return true;
}

void
aqo_queries_load(void)
{
	bool	found;
	uint64	queryid = 0;

	Assert(!LWLockHeldByMe(&aqo_state->queries_lock));

	LWLockAcquire(&aqo_state->queries_lock, LW_EXCLUSIVE);

	/* Load on postmaster startup. So no any concurrent actions possible here. */
	Assert(hash_get_num_entries(queries_htab) == 0);

	data_load(PGAQO_QUERIES_FILE, _deform_queries_record_cb, NULL);

	/* Check existence of default feature space */
	(void) hash_search(queries_htab, &queryid, HASH_FIND, &found);

	LWLockRelease(&aqo_state->queries_lock);
	if (!found)
	{
		if (!aqo_queries_store(0, 0, 0, 0, 0))
			elog(PANIC, "[AQO] aqo_queries initialization was unsuccessful");
	}
}

static void
data_load(const char *filename, deform_record_t callback, void *ctx)
{
	FILE   *file;
	long	i;
	uint32	header;
	int32	pgver;
	long	num;

	file = AllocateFile(filename, PG_BINARY_R);
	if (file == NULL)
	{
		if (errno != ENOENT)
			goto read_error;
		return;
	}

	if (fread(&header, sizeof(uint32), 1, file) != 1 ||
		fread(&pgver, sizeof(uint32), 1, file) != 1 ||
		fread(&num, sizeof(long), 1, file) != 1)
		goto read_error;

	if (header != PGAQO_FILE_HEADER || pgver != PGAQO_PG_MAJOR_VERSION)
		goto data_error;

	for (i = 0; i < num; i++)
	{
		void   *data;
		size_t	size;
		bool	res;

		if (fread(&size, sizeof(size), 1, file) != 1)
			goto read_error;
		data = palloc(size);
		if (fread(data, size, 1, file) != 1)
			goto read_error;
		res = callback(data, size);

		if (!res)
		{
			/* Error detected. Do not try to read tails of the storage. */
			elog(LOG, "[AQO] Because of an error skip %ld storage records.",
				 num - i);
			break;
		}
	}

	FreeFile(file);

	elog(LOG, "[AQO] %ld records loaded from file %s.", num, filename);
	return;

read_error:
	ereport(LOG,
			(errcode_for_file_access(),
			 errmsg("could not read file \"%s\": %m", filename)));
	goto fail;
data_error:
	ereport(LOG,
			(errcode(ERRCODE_INVALID_PARAMETER_VALUE),
			 errmsg("ignoring invalid data in file \"%s\"", filename)));
fail:
	if (file)
		FreeFile(file);
	unlink(filename);
}

static void
on_shmem_shutdown(int code, Datum arg)
{
	/*
	 * XXX: It can be expensive to rewrite a file on each shutdown of a backend.
	 */
	aqo_qtexts_flush();
	aqo_data_flush();
}

/*
 * Initialize DSA memory for AQO shared data with variable length.
 * On first call, create DSA segments and load data into hash table and DSA
 * from disk.
 */
static void
dsa_init()
{
	MemoryContext	old_context;

	if (qtext_dsa)
		return;

	Assert(data_dsa == NULL && data_dsa == NULL);
	old_context = MemoryContextSwitchTo(TopMemoryContext);
	LWLockAcquire(&aqo_state->lock, LW_EXCLUSIVE);

	if (aqo_state->qtexts_dsa_handler == DSM_HANDLE_INVALID)
	{
		Assert(aqo_state->data_dsa_handler == DSM_HANDLE_INVALID);

		qtext_dsa = dsa_create(aqo_state->qtext_trancheid);
		Assert(qtext_dsa != NULL);

		if (dsm_size_max > 0)
			dsa_set_size_limit(qtext_dsa, dsm_size_max * 1024 * 1024);

		dsa_pin(qtext_dsa);
		aqo_state->qtexts_dsa_handler = dsa_get_handle(qtext_dsa);

		data_dsa = qtext_dsa;
		aqo_state->data_dsa_handler = dsa_get_handle(data_dsa);

		/* Load and initialize query texts hash table */
		aqo_qtexts_load();
		aqo_data_load();
	}
	else
	{
		qtext_dsa = dsa_attach(aqo_state->qtexts_dsa_handler);
		data_dsa = qtext_dsa;
	}

	dsa_pin_mapping(qtext_dsa);
	MemoryContextSwitchTo(old_context);
	LWLockRelease(&aqo_state->lock);

	before_shmem_exit(on_shmem_shutdown, (Datum) 0);
}

/* ************************************************************************** */

/*
 * XXX: Maybe merge with aqo_queries ?
 */
bool
aqo_qtext_store(uint64 queryid, const char *query_string)
{
	QueryTextEntry *entry;
	bool			found;
	bool			tblOverflow;
	HASHACTION		action;

	Assert(!LWLockHeldByMe(&aqo_state->qtexts_lock));

	if (query_string == NULL || querytext_max_size == 0)
		return false;

	dsa_init();

	LWLockAcquire(&aqo_state->qtexts_lock, LW_EXCLUSIVE);

	/* Check hash table overflow */
	tblOverflow = hash_get_num_entries(qtexts_htab) < fs_max_items ? false : true;
	action = tblOverflow ? HASH_FIND : HASH_ENTER;

	entry = (QueryTextEntry *) hash_search(qtexts_htab, &queryid, action,
										   &found);

	/* Initialize entry on first usage */
	if (!found)
	{
		size_t size = strlen(query_string) + 1;
		char *strptr;

		if (action == HASH_FIND)
		{
			/*
			 * Hash table is full. To avoid possible problems - don't try to add
			 * more, just exit
			 */
			LWLockRelease(&aqo_state->qtexts_lock);
			ereport(LOG,
				(errcode(ERRCODE_OUT_OF_MEMORY),
				 errmsg("[AQO] Query texts storage is full. No more feature spaces can be added."),
				 errhint("Increase value of aqo.fs_max_items on restart of the instance")));
			return false;
		}

		entry->queryid = queryid;
		size = size > querytext_max_size ? querytext_max_size : size;
		entry->qtext_dp = dsa_allocate(qtext_dsa, size);

		if (!_check_dsa_validity(entry->qtext_dp))
		{
			/*
			 * DSA stuck into problems. Rollback changes. Return false in belief
			 * that caller recognize it and don't try to call us more.
			 */
			(void) hash_search(qtexts_htab, &queryid, HASH_REMOVE, NULL);
			LWLockRelease(&aqo_state->qtexts_lock);
			return false;
		}

		strptr = (char *) dsa_get_address(qtext_dsa, entry->qtext_dp);
		strlcpy(strptr, query_string, size);
		aqo_state->qtexts_changed = true;
	}
	LWLockRelease(&aqo_state->qtexts_lock);
	return true;
}

Datum
aqo_query_texts(PG_FUNCTION_ARGS)
{
	ReturnSetInfo	   *rsinfo = (ReturnSetInfo *) fcinfo->resultinfo;
	TupleDesc			tupDesc;
	MemoryContext		per_query_ctx;
	MemoryContext		oldcontext;
	Tuplestorestate	   *tupstore;
	Datum				values[QT_TOTAL_NCOLS];
	bool				nulls[QT_TOTAL_NCOLS];
	HASH_SEQ_STATUS		hash_seq;
	QueryTextEntry	   *entry;

	Assert(!LWLockHeldByMe(&aqo_state->qtexts_lock));

	/* check to see if caller supports us returning a tuplestore */
	if (rsinfo == NULL || !IsA(rsinfo, ReturnSetInfo))
		ereport(ERROR,
				(errcode(ERRCODE_FEATURE_NOT_SUPPORTED),
				 errmsg("set-valued function called in context that cannot accept a set")));
	if (!(rsinfo->allowedModes & SFRM_Materialize))
		ereport(ERROR,
				(errcode(ERRCODE_FEATURE_NOT_SUPPORTED),
				 errmsg("materialize mode required, but it is not allowed in this context")));

	/* Switch into long-lived context to construct returned data structures */
	per_query_ctx = rsinfo->econtext->ecxt_per_query_memory;
	oldcontext = MemoryContextSwitchTo(per_query_ctx);

	/* Build a tuple descriptor for our result type */
	if (get_call_result_type(fcinfo, NULL, &tupDesc) != TYPEFUNC_COMPOSITE)
		elog(ERROR, "return type must be a row type");
	Assert(tupDesc->natts == QT_TOTAL_NCOLS);

	tupstore = tuplestore_begin_heap(true, false, work_mem);
	rsinfo->returnMode = SFRM_Materialize;
	rsinfo->setResult = tupstore;
	rsinfo->setDesc = tupDesc;

	MemoryContextSwitchTo(oldcontext);

	dsa_init();
	memset(nulls, 0, QT_TOTAL_NCOLS);
	LWLockAcquire(&aqo_state->qtexts_lock, LW_SHARED);
	hash_seq_init(&hash_seq, qtexts_htab);
	while ((entry = hash_seq_search(&hash_seq)) != NULL)
	{
		char *ptr;

		Assert(DsaPointerIsValid(entry->qtext_dp));
		ptr = dsa_get_address(qtext_dsa, entry->qtext_dp);
		values[QT_QUERYID] = Int64GetDatum(entry->queryid);
		values[QT_QUERY_STRING] = CStringGetTextDatum(ptr);
		tuplestore_putvalues(tupstore, tupDesc, values, nulls);
	}

	LWLockRelease(&aqo_state->qtexts_lock);
	tuplestore_donestoring(tupstore);
	return (Datum) 0;
}

static bool
_aqo_stat_remove(uint64 queryid)
{
	bool		found;

	Assert(!LWLockHeldByMe(&aqo_state->stat_lock));
	LWLockAcquire(&aqo_state->stat_lock, LW_EXCLUSIVE);
	(void) hash_search(stat_htab, &queryid, HASH_FIND, &found);

	if (found)
	{
		(void) hash_search(stat_htab, &queryid, HASH_REMOVE, NULL);
		aqo_state->stat_changed = true;
	}

	LWLockRelease(&aqo_state->stat_lock);
	return found;
}

static bool
_aqo_queries_remove(uint64 queryid)
{
	bool	found;

	Assert(!LWLockHeldByMe(&aqo_state->queries_lock));
	LWLockAcquire(&aqo_state->queries_lock, LW_EXCLUSIVE);
	(void) hash_search(queries_htab, &queryid, HASH_FIND, &found);

	if (found)
	{
		(void) hash_search(queries_htab, &queryid, HASH_REMOVE, NULL);
		aqo_state->queries_changed = true;
	}

	LWLockRelease(&aqo_state->queries_lock);
	return found;
}

static bool
_aqo_qtexts_remove(uint64 queryid)
{
	bool			found = false;
	QueryTextEntry *entry;

	dsa_init();

	Assert(!LWLockHeldByMe(&aqo_state->qtexts_lock));
	LWLockAcquire(&aqo_state->qtexts_lock, LW_EXCLUSIVE);

	/*
	 * Look for a record with this queryid. DSA fields must be freed before
	 * deletion of the record.
	 */
	entry = (QueryTextEntry *) hash_search(qtexts_htab, &queryid, HASH_FIND,
										   &found);
	if (found)
	{
		/* Free DSA memory, allocated for this record */
		Assert(DsaPointerIsValid(entry->qtext_dp));
		dsa_free(qtext_dsa, entry->qtext_dp);

		(void) hash_search(qtexts_htab, &queryid, HASH_REMOVE, NULL);
		aqo_state->qtexts_changed = true;
	}

	LWLockRelease(&aqo_state->qtexts_lock);
	return found;
}

static bool
_aqo_data_remove(data_key *key)
{
	DataEntry  *entry;
	bool		found;

	Assert(!LWLockHeldByMe(&aqo_state->data_lock));
	LWLockAcquire(&aqo_state->data_lock, LW_EXCLUSIVE);

	entry = (DataEntry *) hash_search(data_htab, key, HASH_FIND, &found);
	if (found)
	{
		/* Free DSA memory, allocated for this record */
		Assert(DsaPointerIsValid(entry->data_dp));
		dsa_free(data_dsa, entry->data_dp);
		entry->data_dp = InvalidDsaPointer;

		if (!hash_search(data_htab, key, HASH_REMOVE, NULL))
			elog(PANIC, "[AQO] Inconsistent data hash table");

		aqo_state->data_changed = true;
	}

	LWLockRelease(&aqo_state->data_lock);
	return found;
}

static long
aqo_qtexts_reset(void)
{
	HASH_SEQ_STATUS	hash_seq;
	QueryTextEntry *entry;
	long			num_remove = 0;
	long			num_entries;

	dsa_init();

	Assert(!LWLockHeldByMe(&aqo_state->qtexts_lock));
	LWLockAcquire(&aqo_state->qtexts_lock, LW_EXCLUSIVE);
	num_entries = hash_get_num_entries(qtexts_htab);
	hash_seq_init(&hash_seq, qtexts_htab);
	while ((entry = hash_seq_search(&hash_seq)) != NULL)
	{
		if (entry->queryid == 0)
			continue;

		Assert(DsaPointerIsValid(entry->qtext_dp));
		dsa_free(qtext_dsa, entry->qtext_dp);
		if (!hash_search(qtexts_htab, &entry->queryid, HASH_REMOVE, NULL))
			elog(PANIC, "[AQO] hash table corrupted");
		num_remove++;
	}
	aqo_state->qtexts_changed = true;
	LWLockRelease(&aqo_state->qtexts_lock);
	if (num_remove != num_entries - 1)
		elog(ERROR, "[AQO] Query texts memory storage is corrupted or parallel access without a lock was detected.");

	aqo_qtexts_flush();

	return num_remove;
}

static size_t
_compute_data_dsa(const DataEntry *entry)
{
	size_t	size = sizeof(data_key); /* header's size */

	size += sizeof(double) * entry->rows * entry->cols; /* matrix */
	size += 2 * sizeof(double) * entry->rows; /* targets, rfactors */

	/* Calculate memory size needed to store relation names */
	size += entry->nrels * sizeof(Oid);
	return size;
}

/*
 * Insert new record or update existed in the AQO data storage.
 * Return true if data was changed.
 */
bool
aqo_data_store(uint64 fs, int fss, OkNNrdata *data, List *reloids)
{
	DataEntry          *entry;
	bool				found;
	data_key			key = {.fs = fs, .fss = fss};
	int					i;
	char	           *ptr;
	ListCell   		   *lc;
	size_t				size;
	bool				tblOverflow;
	HASHACTION			action;
	bool				result;
	NeighboursEntry    *prev;

	Assert(!LWLockHeldByMe(&aqo_state->data_lock));

	dsa_init();

	LWLockAcquire(&aqo_state->data_lock, LW_EXCLUSIVE);

	/* Check hash table overflow */
	tblOverflow = hash_get_num_entries(data_htab) < fss_max_items ? false : true;
	action = tblOverflow ? HASH_FIND : HASH_ENTER;

	entry = (DataEntry *) hash_search(data_htab, &key, action, &found);

	/* Initialize entry on first usage */
	if (!found)
	{
		if (action == HASH_FIND)
		{
			/*
			 * Hash table is full. To avoid possible problems - don't try to add
			 * more, just exit
			 */
			LWLockRelease(&aqo_state->data_lock);
			ereport(LOG,
				(errcode(ERRCODE_OUT_OF_MEMORY),
				 errmsg("[AQO] Data storage is full. No more data can be added."),
				 errhint("Increase value of aqo.fss_max_items on restart of the instance")));
			return false;
		}

		entry->cols = data->cols;
		entry->rows = data->rows;
		entry->nrels = list_length(reloids);

		size = _compute_data_dsa(entry);
		entry->data_dp = dsa_allocate0(data_dsa, size);

		if (!_check_dsa_validity(entry->data_dp))
		{
			/*
			 * DSA stuck into problems. Rollback changes. Return false in belief
			 * that caller recognize it and don't try to call us more.
			 */
			(void) hash_search(data_htab, &key, HASH_REMOVE, NULL);
			LWLockRelease(&aqo_state->data_lock);
			return false;
		}
	}

	Assert(DsaPointerIsValid(entry->data_dp));

	if (entry->cols != data->cols || entry->nrels != list_length(reloids))
	{
		/* Collision happened? */
		elog(LOG, "[AQO] Does a collision happened? Check it if possible (fs: "
			 UINT64_FORMAT", fss: %d).",
			 fs, fss);
		goto end;
	}

	if (entry->rows < data->rows)
	{
		entry->rows = data->rows;
		size = _compute_data_dsa(entry);

		/* Need to re-allocate DSA chunk */
		dsa_free(data_dsa, entry->data_dp);
		entry->data_dp = dsa_allocate0(data_dsa, size);

		if (!_check_dsa_validity(entry->data_dp))
		{
			/*
			 * DSA stuck into problems. Rollback changes. Return false in belief
			 * that caller recognize it and don't try to call us more.
			 */
			(void) hash_search(data_htab, &key, HASH_REMOVE, NULL);
			LWLockRelease(&aqo_state->data_lock);
			return false;
		}
	}
	ptr = (char *) dsa_get_address(data_dsa, entry->data_dp);
	Assert(ptr != NULL);

	/*
	*  Find prev fs with the same fss
	*/

	if (!found) {
		LWLockAcquire(&aqo_state->neighbours_lock, LW_EXCLUSIVE);

		prev = (NeighboursEntry *) hash_search(fss_neighbours, &key.fss, HASH_ENTER, &found);

		/* A new element contains backward link to the first element list and
		 * the first element contains toward link to the new element.
		 * The new element has become the first element of the list.
		*/
		if (found)
		{
			prev->data->neighbour_refs.next = entry;
			entry->neighbour_refs.prev = prev->data;
		}
		prev->data = entry;
		aqo_state->neighbours_changed = true;
		LWLockRelease(&aqo_state->neighbours_lock);
	}

	/*
	 * Copy AQO data into allocated DSA segment
	 */

	memcpy(ptr, &key, sizeof(data_key)); /* Just for debug */
	ptr += sizeof(data_key);
	if (entry->cols > 0)
	{
		for (i = 0; i < entry->rows; i++)
		{
			Assert(data->matrix[i]);
			memcpy(ptr, data->matrix[i], sizeof(double) * data->cols);
			ptr += sizeof(double) * data->cols;
		}
	}
	/* copy targets into DSM storage */
	memcpy(ptr, data->targets, sizeof(double) * entry->rows);
	ptr += sizeof(double) * entry->rows;
	/* copy rfactors into DSM storage */
	memcpy(ptr, data->rfactors, sizeof(double) * entry->rows);
	ptr += sizeof(double) * entry->rows;
	/* store list of relations. XXX: optimize ? */
	foreach(lc, reloids)
	{
		Oid reloid = lfirst_oid(lc);

		memcpy(ptr, &reloid, sizeof(Oid));
		ptr += sizeof(Oid);
	}

	aqo_state->data_changed = true;
end:
	result = aqo_state->data_changed;
	LWLockRelease(&aqo_state->data_lock);
	return result;
}

static void
build_knn_matrix(OkNNrdata *data, const OkNNrdata *temp_data)
{
	Assert(data->cols == temp_data->cols);
	Assert(data->matrix);

	if (data->rows > 0)
		/* trivial strategy - use first suitable record and ignore others */
		return;

	memcpy(data, temp_data, sizeof(OkNNrdata));
	if (data->cols > 0)
	{
		int i;

		for (i = 0; i < data->rows; i++)
		{
			Assert(data->matrix[i]);
			memcpy(data->matrix[i], temp_data->matrix[i], data->cols * sizeof(double));
		}
	}
}

static OkNNrdata *
_fill_knn_data(const DataEntry *entry, List **reloids)
{
	OkNNrdata *data;
	char	   *ptr;
	int			i;
	size_t		offset;
	size_t		sz = _compute_data_dsa(entry);

	data = OkNNr_allocate(entry->cols);
	data->rows = entry->rows;

	ptr = (char *) dsa_get_address(data_dsa, entry->data_dp);

	/* Check invariants */
	Assert(entry->rows <= aqo_K);
	Assert(ptr != NULL);
	Assert(entry->key.fss == ((data_key *)ptr)->fss);
	Assert(data->matrix);

	ptr += sizeof(data_key);

	if (entry->cols > 0)
	{
		for (i = 0; i < entry->rows; i++)
		{
			Assert(data->matrix[i]);
			memcpy(data->matrix[i], ptr, sizeof(double) * data->cols);
			ptr += sizeof(double) * data->cols;
		}
	}

	/* copy targets from DSM storage */
	memcpy(data->targets, ptr, sizeof(double) * entry->rows);
	ptr += sizeof(double) * entry->rows;
	offset = ptr - (char *) dsa_get_address(data_dsa, entry->data_dp);
	Assert(offset < sz);

	/* copy rfactors from DSM storage */
	memcpy(data->rfactors, ptr, sizeof(double) * entry->rows);
	ptr += sizeof(double) * entry->rows;
	offset = ptr - (char *) dsa_get_address(data_dsa, entry->data_dp);
	Assert(offset <= sz);

	if (reloids == NULL)
		/* Isn't needed to load reloids list */
		return data;

	/* store list of relations. XXX: optimize ? */
	for (i = 0; i < entry->nrels; i++)
	{
		*reloids = lappend_oid(*reloids, ObjectIdGetDatum(*(Oid*)ptr));
		ptr += sizeof(Oid);
	}

	offset = ptr - (char *) dsa_get_address(data_dsa, entry->data_dp);
	if (offset != sz)
		elog(PANIC, "[AQO] Shared memory ML storage is corrupted.");

	return data;
}

/*
 * Return on feature subspace, unique defined by its class (fs) and hash value
 * (fss).
 * If reloids is NULL, skip loading of this list.
 * If wideSearch is true - make seqscan on the hash table to see for relevant
 * data across neighbours.
 */
bool
load_aqo_data(uint64 fs, int fss, OkNNrdata *data, List **reloids,
			  bool wideSearch)
{
	DataEntry  *entry;
	bool		found;
	data_key	key = {.fs = fs, .fss = fss};
	OkNNrdata  *temp_data;

	Assert(!LWLockHeldByMe(&aqo_state->data_lock));

	dsa_init();

	LWLockAcquire(&aqo_state->data_lock, LW_SHARED);

	if (!wideSearch)
	{
		entry = (DataEntry *) hash_search(data_htab, &key, HASH_FIND, &found);

		if (!found)
			goto end;

		/* One entry with all correctly filled fields is found */
		Assert(entry);
		Assert(DsaPointerIsValid(entry->data_dp));

		if (entry->cols != data->cols)
		{
			/* Collision happened? */
			elog(LOG, "[AQO] Does a collision happened? Check it if possible "
				 "(fs: "UINT64_FORMAT", fss: %d).",
				 fs, fss);
			found = false;
			goto end;
		}

		temp_data = _fill_knn_data(entry, reloids);
		build_knn_matrix(data, temp_data);
	}
	else
	/* Iterate across fss neighbours. */
	{
		int					noids = -1;
		NeighboursEntry    *neighbour_entry;

		found = false;
		LWLockAcquire(&aqo_state->neighbours_lock, LW_EXCLUSIVE);
		neighbour_entry = (NeighboursEntry *) hash_search(fss_neighbours, &fss, HASH_FIND, &found);
		entry = found ? neighbour_entry->data : NULL;

		/*
		 * Go through the list, starting from the first element and go to back.
		*/
		while (entry != NULL)
		{
			List *tmp_oids = NIL;

			if (entry->cols != data->cols)
				continue;

			temp_data = _fill_knn_data(entry, &tmp_oids);

			if (data->rows > 0 && list_length(tmp_oids) != noids)
			{
				/* Dubious case. So log it and skip these data */
				elog(LOG,
					 "[AQO] different number depended oids for the same fss %d: "
					 "%d and %d correspondingly.",
					 fss, list_length(tmp_oids), noids);
				Assert(noids >= 0);
				list_free(tmp_oids);
				continue;
			}

			noids = list_length(tmp_oids);

			if (reloids != NULL && *reloids == NIL)
				*reloids = tmp_oids;
			else
				list_free(tmp_oids);

			build_knn_matrix(data, temp_data);

			/*
			 * We have a backward oriented list since the first element always stay
			 * the last element of list, so go to the next element on the backward link.
			*/
			entry = entry->neighbour_refs.prev;
		}
		LWLockRelease(&aqo_state->neighbours_lock);
	}

	Assert(!found || (data->rows > 0 && data->rows <= aqo_K));
end:
	LWLockRelease(&aqo_state->data_lock);

	return found;
}

Datum
aqo_data(PG_FUNCTION_ARGS)
{
	ReturnSetInfo	   *rsinfo = (ReturnSetInfo *) fcinfo->resultinfo;
	TupleDesc			tupDesc;
	MemoryContext		per_query_ctx;
	MemoryContext		oldcontext;
	Tuplestorestate	   *tupstore;
	Datum				values[AD_TOTAL_NCOLS];
	bool				nulls[AD_TOTAL_NCOLS];
	HASH_SEQ_STATUS		hash_seq;
	DataEntry		   *entry;

	Assert(!LWLockHeldByMe(&aqo_state->data_lock));

	/* check to see if caller supports us returning a tuplestore */
	if (rsinfo == NULL || !IsA(rsinfo, ReturnSetInfo))
		ereport(ERROR,
				(errcode(ERRCODE_FEATURE_NOT_SUPPORTED),
				 errmsg("set-valued function called in context that cannot accept a set")));
	if (!(rsinfo->allowedModes & SFRM_Materialize))
		ereport(ERROR,
				(errcode(ERRCODE_FEATURE_NOT_SUPPORTED),
				 errmsg("materialize mode required, but it is not allowed in this context")));

	/* Switch into long-lived context to construct returned data structures */
	per_query_ctx = rsinfo->econtext->ecxt_per_query_memory;
	oldcontext = MemoryContextSwitchTo(per_query_ctx);

	/* Build a tuple descriptor for our result type */
	if (get_call_result_type(fcinfo, NULL, &tupDesc) != TYPEFUNC_COMPOSITE)
		elog(ERROR, "return type must be a row type");
	Assert(tupDesc->natts == AD_TOTAL_NCOLS);

	tupstore = tuplestore_begin_heap(true, false, work_mem);
	rsinfo->returnMode = SFRM_Materialize;
	rsinfo->setResult = tupstore;
	rsinfo->setDesc = tupDesc;

	MemoryContextSwitchTo(oldcontext);

	dsa_init();
	LWLockAcquire(&aqo_state->data_lock, LW_SHARED);
	hash_seq_init(&hash_seq, data_htab);
	while ((entry = hash_seq_search(&hash_seq)) != NULL)
	{
		char *ptr;

		memset(nulls, 0, AD_TOTAL_NCOLS);

		values[AD_FS] = Int64GetDatum(entry->key.fs);
		values[AD_FSS] = Int32GetDatum((int) entry->key.fss);
		values[AD_NFEATURES] = Int32GetDatum(entry->cols);

		/* Fill values from the DSA data chunk */
		Assert(DsaPointerIsValid(entry->data_dp));
		ptr = dsa_get_address(data_dsa, entry->data_dp);
		Assert(entry->key.fs == ((data_key*)ptr)->fs && entry->key.fss == ((data_key*)ptr)->fss);
		ptr += sizeof(data_key);

		if (entry->cols > 0)
			values[AD_FEATURES] = PointerGetDatum(form_matrix((double *) ptr,
													entry->rows, entry->cols));
		else
			nulls[AD_FEATURES] = true;

		ptr += sizeof(double) * entry->rows * entry->cols;
		values[AD_TARGETS] = PointerGetDatum(form_vector((double *)ptr, entry->rows));
		ptr += sizeof(double) * entry->rows;
		values[AD_RELIABILITY] = PointerGetDatum(form_vector((double *)ptr, entry->rows));
		ptr += sizeof(double) * entry->rows;

		if (entry->nrels > 0)
		{
			Datum	   *elems;
			ArrayType  *array;
			int			i;

			elems = palloc(sizeof(*elems) * entry->nrels);
			for(i = 0; i < entry->nrels; i++)
			{
				elems[i] = ObjectIdGetDatum(*(Oid *)ptr);
				ptr += sizeof(Oid);
			}

			array = construct_array(elems, entry->nrels, OIDOID,
									sizeof(Oid), true, TYPALIGN_INT);
			values[AD_OIDS] = PointerGetDatum(array);
		}
		else
			nulls[AD_OIDS] = true;

		tuplestore_putvalues(tupstore, tupDesc, values, nulls);
	}

	LWLockRelease(&aqo_state->data_lock);
	tuplestore_donestoring(tupstore);
	return (Datum) 0;
}

static long
_aqo_data_clean(uint64 fs)
{
	HASH_SEQ_STATUS	hash_seq;
	DataEntry	   *entry;
	long			removed = 0;

	Assert(!LWLockHeldByMe(&aqo_state->data_lock));
	LWLockAcquire(&aqo_state->data_lock, LW_EXCLUSIVE);

	hash_seq_init(&hash_seq, data_htab);
	while ((entry = hash_seq_search(&hash_seq)) != NULL)
	{
		bool            	found;
		bool        		has_prev = false;
		bool 				has_next = false;
		NeighboursEntry    *fss_htab_entry;

		if (entry->key.fs != fs)
			continue;

		Assert(DsaPointerIsValid(entry->data_dp));
		dsa_free(data_dsa, entry->data_dp);
		entry->data_dp = InvalidDsaPointer;
<<<<<<< HEAD

		/* fix neighbour list */
		if (entry->neighbour_refs.next)
			has_next = true;
		if (entry->neighbour_refs.prev)
			has_prev = true;

		if (has_prev)
			entry->neighbour_refs.prev->neighbour_refs.next = has_next ? entry->neighbour_refs.next : NULL;
		if (has_next)
			entry->neighbour_refs.next->neighbour_refs.prev = has_prev ? entry->neighbour_refs.prev : NULL;

		/* Fix or remove neighbours htab entry*/
		LWLockAcquire(&aqo_state->neighbours_lock, LW_EXCLUSIVE);
		fss_htab_entry = (NeighboursEntry *) hash_search(fss_neighbours, &entry->key.fss, HASH_FIND, &found);
		if (found && fss_htab_entry->data->key.fs == fs)
		{
			if (has_prev)
			{
				fss_htab_entry->data = entry->neighbour_refs.prev;
			}
			else
			{
				hash_search(fss_neighbours, &entry->key.fss, HASH_REMOVE, NULL);
			}
			/*
			 * We found element in Neibours hash table and made change:
			 * either delete element of table or replace its value.
			*/
		}
		aqo_state->neighbours_changed = true;
		LWLockRelease(&aqo_state->neighbours_lock);


		if (hash_search(data_htab, &entry->key, HASH_REMOVE, NULL) == NULL)
			elog(ERROR, "[AQO] hash table corrupted");
=======
		if (!hash_search(data_htab, &entry->key, HASH_REMOVE, NULL))
			elog(PANIC, "[AQO] hash table corrupted");
>>>>>>> 4041b108
		removed++;
	}

	LWLockRelease(&aqo_state->data_lock);
	return removed;
}

static long
aqo_data_reset(void)
{
	HASH_SEQ_STATUS	hash_seq;
	DataEntry	   *entry;
	long			num_remove = 0;
	long			num_entries;

	dsa_init();

	Assert(!LWLockHeldByMe(&aqo_state->data_lock));
	LWLockAcquire(&aqo_state->data_lock, LW_EXCLUSIVE);
	num_entries = hash_get_num_entries(data_htab);
	hash_seq_init(&hash_seq, data_htab);
	while ((entry = hash_seq_search(&hash_seq)) != NULL)
	{
		Assert(DsaPointerIsValid(entry->data_dp));
		dsa_free(data_dsa, entry->data_dp);
		if (!hash_search(data_htab, &entry->key, HASH_REMOVE, NULL))
			elog(PANIC, "[AQO] hash table corrupted");
		num_remove++;
	}

	if (num_remove > 0)
		aqo_state->data_changed = true;
	LWLockRelease(&aqo_state->data_lock);
	if (num_remove != num_entries)
		elog(ERROR, "[AQO] Query ML memory storage is corrupted or parallel access without a lock has detected.");

	aqo_data_flush();

	return num_remove;
}

Datum
aqo_queries(PG_FUNCTION_ARGS)
{
	ReturnSetInfo	   *rsinfo = (ReturnSetInfo *) fcinfo->resultinfo;
	TupleDesc			tupDesc;
	MemoryContext		per_query_ctx;
	MemoryContext		oldcontext;
	Tuplestorestate	   *tupstore;
	Datum				values[AQ_TOTAL_NCOLS + 1];
	bool				nulls[AQ_TOTAL_NCOLS + 1];
	HASH_SEQ_STATUS		hash_seq;
	QueriesEntry	   *entry;

	/* check to see if caller supports us returning a tuplestore */
	if (rsinfo == NULL || !IsA(rsinfo, ReturnSetInfo))
		ereport(ERROR,
				(errcode(ERRCODE_FEATURE_NOT_SUPPORTED),
				 errmsg("set-valued function called in context that cannot accept a set")));
	if (!(rsinfo->allowedModes & SFRM_Materialize))
		ereport(ERROR,
				(errcode(ERRCODE_FEATURE_NOT_SUPPORTED),
				 errmsg("materialize mode required, but it is not allowed in this context")));

	/* Switch into long-lived context to construct returned data structures */
	per_query_ctx = rsinfo->econtext->ecxt_per_query_memory;
	oldcontext = MemoryContextSwitchTo(per_query_ctx);

	/* Build a tuple descriptor for our result type */
	if (get_call_result_type(fcinfo, NULL, &tupDesc) != TYPEFUNC_COMPOSITE)
		elog(ERROR, "return type must be a row type");
	Assert(tupDesc->natts == AQ_TOTAL_NCOLS);

	tupstore = tuplestore_begin_heap(true, false, work_mem);
	rsinfo->returnMode = SFRM_Materialize;
	rsinfo->setResult = tupstore;
	rsinfo->setDesc = tupDesc;

	MemoryContextSwitchTo(oldcontext);

	LWLockAcquire(&aqo_state->queries_lock, LW_SHARED);
	hash_seq_init(&hash_seq, queries_htab);
	while ((entry = hash_seq_search(&hash_seq)) != NULL)
	{
		memset(nulls, 0, AQ_TOTAL_NCOLS + 1);

		values[AQ_QUERYID] = Int64GetDatum(entry->queryid);
		values[AQ_FS] = Int64GetDatum(entry->fs);
		values[AQ_LEARN_AQO] = BoolGetDatum(entry->learn_aqo);
		values[AQ_USE_AQO] = BoolGetDatum(entry->use_aqo);
		values[AQ_AUTO_TUNING] = BoolGetDatum(entry->auto_tuning);
		tuplestore_putvalues(tupstore, tupDesc, values, nulls);
	}

	LWLockRelease(&aqo_state->queries_lock);
	tuplestore_donestoring(tupstore);
	return (Datum) 0;
}

bool
aqo_queries_store(uint64 queryid,
				  uint64 fs, bool learn_aqo, bool use_aqo, bool auto_tuning)
{
	QueriesEntry   *entry;
	bool			found;
	bool		tblOverflow;
	HASHACTION	action;

	Assert(queries_htab);

	/* Guard for default feature space */
	Assert(queryid != 0 || (fs == 0 && learn_aqo == false &&
		   use_aqo == false && auto_tuning == false));

	LWLockAcquire(&aqo_state->queries_lock, LW_EXCLUSIVE);

	/* Check hash table overflow */
	tblOverflow = hash_get_num_entries(queries_htab) < fs_max_items ? false : true;
	action = tblOverflow ? HASH_FIND : HASH_ENTER;

	entry = (QueriesEntry *) hash_search(queries_htab, &queryid, action,
										 &found);

		/* Initialize entry on first usage */
	if (!found && action == HASH_FIND)
	{
		/*
		 * Hash table is full. To avoid possible problems - don't try to add
		 * more, just exit
		 */
		LWLockRelease(&aqo_state->queries_lock);
		ereport(LOG,
			(errcode(ERRCODE_OUT_OF_MEMORY),
			 errmsg("[AQO] Queries storage is full. No more feature spaces can be added."),
			 errhint("Increase value of aqo.fs_max_items on restart of the instance")));
		return false;
	}

	entry->fs = fs;
	entry->learn_aqo = learn_aqo;
	entry->use_aqo = use_aqo;
	entry->auto_tuning = auto_tuning;

	aqo_state->queries_changed = true;
	LWLockRelease(&aqo_state->queries_lock);
	return true;
}

static long
aqo_queries_reset(void)
{
	HASH_SEQ_STATUS		hash_seq;
	QueriesEntry	   *entry;
	long				num_remove = 0;
	long				num_entries;

	LWLockAcquire(&aqo_state->queries_lock, LW_EXCLUSIVE);
	num_entries = hash_get_num_entries(queries_htab);
	hash_seq_init(&hash_seq, queries_htab);
	while ((entry = hash_seq_search(&hash_seq)) != NULL)
	{
		if (entry->queryid == 0)
			/* Don't remove default feature space */
			continue;

		if (!hash_search(queries_htab, &entry->queryid, HASH_REMOVE, NULL))
			elog(PANIC, "[AQO] hash table corrupted");
		num_remove++;
	}

	if (num_remove > 0)
		aqo_state->queries_changed = true;

	LWLockRelease(&aqo_state->queries_lock);

	if (num_remove != num_entries - 1)
		elog(ERROR, "[AQO] Queries memory storage is corrupted or parallel access without a lock has detected.");

	aqo_queries_flush();

	return num_remove;
}

Datum
aqo_enable_query(PG_FUNCTION_ARGS)
{
	uint64			queryid = (uint64) PG_GETARG_INT64(0);
	QueriesEntry   *entry;
	bool			found;

	Assert(queries_htab);

	if (queryid == 0)
		elog(ERROR, "[AQO] Default class can't be updated.");

	LWLockAcquire(&aqo_state->queries_lock, LW_EXCLUSIVE);
	entry = (QueriesEntry *) hash_search(queries_htab, &queryid, HASH_FIND, &found);

	if (found)
	{
		entry->learn_aqo = true;
		entry->use_aqo = true;
		if (aqo_mode == AQO_MODE_INTELLIGENT)
			entry->auto_tuning = true;
	}
	else
		elog(ERROR, "[AQO] Entry with queryid "INT64_FORMAT
			 " not contained in table", (int64) queryid);

	hash_search(deactivated_queries, &queryid, HASH_REMOVE, NULL);
	LWLockRelease(&aqo_state->queries_lock);
	PG_RETURN_VOID();
}

Datum
aqo_disable_query(PG_FUNCTION_ARGS)
{
	uint64			queryid = (uint64) PG_GETARG_INT64(0);
	QueriesEntry   *entry;
	bool			found;

	Assert(queries_htab);

	LWLockAcquire(&aqo_state->queries_lock, LW_EXCLUSIVE);
	entry = (QueriesEntry *) hash_search(queries_htab, &queryid, HASH_FIND, &found);

	if(found)
	{
		entry->learn_aqo = false;
		entry->use_aqo = false;
		entry->auto_tuning = false;
	}
	else
	{
		elog(ERROR, "[AQO] Entry with "INT64_FORMAT" not contained in table",
			 (int64) queryid);
	}
	LWLockRelease(&aqo_state->queries_lock);
	PG_RETURN_VOID();
}

bool
aqo_queries_find(uint64 queryid, QueryContextData *ctx)
{
	bool			found;
	QueriesEntry   *entry;

	Assert(queries_htab);

	LWLockAcquire(&aqo_state->queries_lock, LW_SHARED);
	entry = (QueriesEntry *) hash_search(queries_htab, &queryid, HASH_FIND, &found);
	if (found)
	{
		ctx->query_hash = entry->queryid;
		ctx->learn_aqo = entry->learn_aqo;
		ctx->use_aqo = entry->use_aqo;
		ctx->auto_tuning = entry->auto_tuning;
	}
	LWLockRelease(&aqo_state->queries_lock);
	return found;
}

/*
 * Update AQO preferences for a given queryid value.
 * if incoming param is null - leave it unchanged.
 * if forced is false, do nothing if query with such ID isn't exists yet.
 * Return true if operation have done some changes.
 */
Datum
aqo_queries_update(PG_FUNCTION_ARGS)
{
	QueriesEntry   *entry;
	uint64			queryid = PG_GETARG_INT64(AQ_QUERYID);
	bool			found;

	if (queryid == 0)
		/* Do nothing for default feature space */
		PG_RETURN_BOOL(false);

	LWLockAcquire(&aqo_state->queries_lock, LW_EXCLUSIVE);
	entry = (QueriesEntry *) hash_search(queries_htab, &queryid, HASH_FIND,
										 &found);

	if (!PG_ARGISNULL(AQ_FS))
		entry->fs = PG_GETARG_INT64(AQ_FS);
	if (!PG_ARGISNULL(AQ_LEARN_AQO))
		entry->learn_aqo = PG_GETARG_BOOL(AQ_LEARN_AQO);
	if (!PG_ARGISNULL(AQ_USE_AQO))
		entry->use_aqo = PG_GETARG_BOOL(AQ_USE_AQO);
	if (!PG_ARGISNULL(AQ_AUTO_TUNING))
		entry->auto_tuning = PG_GETARG_BOOL(AQ_AUTO_TUNING);

	/* Remove the class from cache of deactivated queries */
	hash_search(deactivated_queries, &queryid, HASH_REMOVE, NULL);

	LWLockRelease(&aqo_state->queries_lock);
	PG_RETURN_BOOL(true);
}

static bool
_deform_neighbours_record_cb(void *data, size_t size)
{
	bool				found;
	NeighboursEntry    *entry;
	int64				fss;

	Assert(LWLockHeldByMeInMode(&aqo_state->neighbours_lock, LW_EXCLUSIVE));
	Assert(size == sizeof(NeighboursEntry));

	fss = ((NeighboursEntry *) data)->fss;
	entry = (NeighboursEntry *) hash_search(fss_neighbours, &fss, HASH_ENTER, &found);
	Assert(!found);
	memcpy(entry, data, sizeof(NeighboursEntry));
	return true;
}

void
aqo_neighbours_load(void)
{
	Assert(!LWLockHeldByMe(&aqo_state->neighbours_lock));

	LWLockAcquire(&aqo_state->neighbours_lock, LW_EXCLUSIVE);

	if (hash_get_num_entries(fss_neighbours) != 0)
	{
		/* Someone have done it concurrently. */
		elog(LOG, "[AQO] Another backend have loaded neighbours data concurrently.");
		LWLockRelease(&aqo_state->neighbours_lock);
		return;
	}

	data_load(PGAQO_NEIGHBOURS_FILE, _deform_neighbours_record_cb, NULL);

	aqo_state->neighbours_changed = false; /* mem data is consistent with disk */
	LWLockRelease(&aqo_state->neighbours_lock);
}

static void *
_form_neighbours_record_cb(void *ctx, size_t *size)
{
	HASH_SEQ_STATUS *hash_seq = (HASH_SEQ_STATUS *) ctx;
	NeighboursEntry		*entry;

	*size = sizeof(NeighboursEntry);
	entry = hash_seq_search(hash_seq);
	if (entry == NULL)
		return NULL;

	return memcpy(palloc(*size), entry, *size);
}


void
aqo_neighbours_flush(void)
{
	HASH_SEQ_STATUS	hash_seq;
	int				ret;
	long			entries;

	LWLockAcquire(&aqo_state->neighbours_lock, LW_EXCLUSIVE);

	if (!aqo_state->neighbours_changed)
		goto end;

	entries = hash_get_num_entries(fss_neighbours);
	hash_seq_init(&hash_seq, fss_neighbours);
	ret = data_store(PGAQO_NEIGHBOURS_FILE, _form_neighbours_record_cb, entries,
					 (void *) &hash_seq);
	if (ret != 0)
		hash_seq_term(&hash_seq);
	else
		/* Hash table and disk storage are now consistent */
		aqo_state->neighbours_changed = false;

end:
	LWLockRelease(&aqo_state->neighbours_lock);
}


static long
aqo_neighbours_reset(void)
{
	HASH_SEQ_STATUS		hash_seq;
	NeighboursEntry	   *entry;
	long				num_remove = 0;
	long				num_entries;

	LWLockAcquire(&aqo_state->neighbours_lock, LW_EXCLUSIVE);
	num_entries = hash_get_num_entries(fss_neighbours);
	hash_seq_init(&hash_seq, fss_neighbours);
	while ((entry = hash_seq_search(&hash_seq)) != NULL)
	{
		if (hash_search(fss_neighbours, &entry->fss, HASH_REMOVE, NULL) == NULL)
			elog(ERROR, "[AQO] hash table corrupted");
		num_remove++;
	}

	if (num_remove > 0)
		aqo_state->neighbours_changed = true;

	LWLockRelease(&aqo_state->neighbours_lock);

	if (num_remove != num_entries)
		elog(ERROR, "[AQO] Neighbours memory storage is corrupted or parallel access without a lock has detected.");

	aqo_neighbours_flush();

	return num_remove;
}

Datum
aqo_reset(PG_FUNCTION_ARGS)
{
	long counter = 0;

	counter += aqo_stat_reset();
	counter += aqo_qtexts_reset();
	counter += aqo_data_reset();
	counter += aqo_queries_reset();
	counter += aqo_neighbours_reset();
	PG_RETURN_INT64(counter);
}

#include "utils/syscache.h"

/*
 * Scan aqo_queries. For each FS lookup aqo_data records: detect a record, where
 * list of oids links to deleted tables.
 * If
 *
 * Scan aqo_data hash table. Detect a record, where list of oids links to
 * deleted tables. If gentle is TRUE, remove this record only. Another case,
 * remove all records with the same (not default) fs from aqo_data.
 * Scan aqo_queries. If no one record in aqo_data exists for this fs - remove
 * the record from aqo_queries, aqo_query_stat and aqo_query_texts.
 */
static void
cleanup_aqo_database(bool gentle, int *fs_num, int *fss_num)
{
	HASH_SEQ_STATUS	hash_seq;
	QueriesEntry   *entry;

	/* Call it because we might touch DSA segments during the cleanup */
	dsa_init();

	*fs_num = 0;
	*fss_num = 0;

	/*
	 * It's a long haul. So, make seq scan without any lock. It is possible
	 * because only this operation can delete data from hash table.
	 */
	hash_seq_init(&hash_seq, queries_htab);
	while ((entry = hash_seq_search(&hash_seq)) != NULL)
	{
		HASH_SEQ_STATUS	hash_seq2;
		DataEntry	   *dentry;
		List		   *junk_fss = NIL;
		List		   *actual_fss = NIL;
		ListCell	   *lc;

		/* Scan aqo_data for any junk records related to this FS */
		hash_seq_init(&hash_seq2, data_htab);
		while ((dentry = hash_seq_search(&hash_seq2)) != NULL)
		{
			char *ptr;

			if (entry->fs != dentry->key.fs)
				/* Another FS */
				continue;

			LWLockAcquire(&aqo_state->data_lock, LW_SHARED);

			Assert(DsaPointerIsValid(dentry->data_dp));
			ptr = dsa_get_address(data_dsa, dentry->data_dp);

			ptr += sizeof(data_key);
			ptr += sizeof(double) * dentry->rows * dentry->cols;
			ptr += sizeof(double) * 2 * dentry->rows;

			if (dentry->nrels > 0)
			{
				int			i;

				/* Check each OID to be existed. */
				for(i = 0; i < dentry->nrels; i++)
				{
					Oid reloid = ObjectIdGetDatum(*(Oid *)ptr);

					if (!SearchSysCacheExists1(RELOID, reloid))
						/* Remember this value */
						junk_fss = list_append_unique_int(junk_fss,
														  dentry->key.fss);
					else
						actual_fss = list_append_unique_int(actual_fss,
															dentry->key.fss);

					ptr += sizeof(Oid);
				}
			}
			else
			{
				/*
				 * Impossible case. We don't use AQO for so simple or synthetic
				 * data. Just detect errors in this logic.
				 */
				ereport(PANIC,
						(errcode(ERRCODE_INTERNAL_ERROR),
						 errmsg("AQO detected incorrect behaviour: fs="
						 UINT64_FORMAT" fss=%d",
						dentry->key.fs, (int32) dentry->key.fss)));
			}

			LWLockRelease(&aqo_state->data_lock);
		}

		/*
		 * In forced mode remove all child FSSes even some of them are still
		 * link to existed tables.
		 */
		if (junk_fss != NIL && !gentle)
			junk_fss = list_concat(junk_fss, actual_fss);

		/* Remove junk records from aqo_data */
		foreach(lc, junk_fss)
		{
			data_key			key = {.fs = entry->fs, .fss = lfirst_int(lc)};
			bool            	found;
			bool        		has_prev = false;
			bool 				has_next = false;
			DataEntry		   *entry;
			NeighboursEntry    *fss_htab_entry;

			/* fix neighbours list */
			entry = (DataEntry *) hash_search(data_htab, &key, HASH_FIND, &found);
			if (found)
			{
				if (entry->neighbour_refs.next)
					has_next = true;
				if (entry->neighbour_refs.prev)
					has_prev = true;

				if (has_prev)
					entry->neighbour_refs.prev->neighbour_refs.next = has_next ? entry->neighbour_refs.next : NULL;
				if (has_next)
					entry->neighbour_refs.next->neighbour_refs.prev = has_prev ? entry->neighbour_refs.prev : NULL;

				/* Fix or remove neighbours htab entry*/
				LWLockAcquire(&aqo_state->neighbours_lock, LW_EXCLUSIVE);
				fss_htab_entry = (NeighboursEntry *) hash_search(fss_neighbours, &key.fss, HASH_FIND, &found);
				if (found && fss_htab_entry->data->key.fs == key.fs)
				{
					if (has_prev)
					{
						fss_htab_entry->data = entry->neighbour_refs.prev;
					}
					else
					{
						hash_search(fss_neighbours, &key.fss, HASH_REMOVE, NULL);
					}
					/*
					* We found element in Neibours hash table and made change:
					* either delete element of table or replace its value.
					*/
				}
				aqo_state->neighbours_changed = true;
				LWLockRelease(&aqo_state->neighbours_lock);
			}


			(*fss_num) += (int) _aqo_data_remove(&key);
		}

		/*
		 * If no one live FSS exists, remove the class totally. Don't touch
		 * default query class.
		 */
		if (entry->fs != 0 && (actual_fss == NIL || (junk_fss != NIL && !gentle)))
		{
			/* Query Stat */
			_aqo_stat_remove(entry->queryid);

			/* Query text */
			_aqo_qtexts_remove(entry->queryid);

			/* Query class preferences */
			(*fs_num) += (int) _aqo_queries_remove(entry->queryid);
		}
	}

	/*
	 * The best place to flush updated AQO storage: calling the routine, user
	 * realizes how heavy it is.
	 */
	aqo_stat_flush();
	aqo_data_flush();
	aqo_qtexts_flush();
	aqo_queries_flush();
	aqo_neighbours_flush();
}

Datum
aqo_cleanup(PG_FUNCTION_ARGS)
{
	int					fs_num;
	int					fss_num;
	TupleDesc			tupDesc;
	HeapTuple			tuple;
	Datum				result;
	Datum				values[2];
	bool				nulls[2] = {0, 0};

	if (get_call_result_type(fcinfo, NULL, &tupDesc) != TYPEFUNC_COMPOSITE)
		elog(ERROR, "return type must be a row type");

	Assert(tupDesc->natts == 2);

	/*
	 * Make forced cleanup: if at least one fss isn't actual, remove parent FS
	 * and all its FSSes.
	 * Main idea of such behaviour here is, if a table was deleted, we have
	 * little chance to use this class in future. Only one use case here can be
	 * a reason: to use it as a base for search data in a set of neighbours.
	 * But, invent another UI function for such logic.
	 */
	cleanup_aqo_database(false, &fs_num, &fss_num);

	values[0] = Int32GetDatum(fs_num);
	values[1] = Int32GetDatum(fss_num);
	tuple = heap_form_tuple(tupDesc, values, nulls);
	result = HeapTupleGetDatum(tuple);

	PG_RETURN_DATUM(result);
}

/*
 * XXX: Maybe to allow usage of NULL value to make a reset?
 */
Datum
aqo_drop_class(PG_FUNCTION_ARGS)
{
	uint64			queryid = PG_GETARG_INT64(0);
	bool			found;
	QueriesEntry   *entry;
	uint64			fs;
	long			cnt;

	if (queryid == 0)
		elog(ERROR, "[AQO] Cannot remove basic class "INT64_FORMAT".",
			 (int64) queryid);

	/* Extract FS value for the queryid */
	LWLockAcquire(&aqo_state->queries_lock, LW_SHARED);
	entry = (QueriesEntry *) hash_search(queries_htab, &queryid, HASH_FIND,
										 &found);
	if (!found)
		elog(ERROR, "[AQO] Nothing to remove for the class "INT64_FORMAT".",
			 (int64) queryid);

	fs = entry->fs;
	LWLockRelease(&aqo_state->queries_lock);

	if (fs == 0)
		elog(ERROR, "[AQO] Cannot remove class "INT64_FORMAT" with default FS.",
			 (int64) queryid);
	if (fs != queryid)
		elog(WARNING,
			 "[AQO] Removing query class has non-generic feature space value: "
			 "id = "INT64_FORMAT", fs = "UINT64_FORMAT".", (int64) queryid, fs);

	/* Now, remove all data related to the class */
	_aqo_queries_remove(queryid);
	_aqo_stat_remove(queryid);
	_aqo_qtexts_remove(queryid);
	cnt = _aqo_data_clean(fs);

	/* Immediately save changes to permanent storage. */
	aqo_stat_flush();
	aqo_data_flush();
	aqo_qtexts_flush();
	aqo_queries_flush();
	aqo_neighbours_flush();

	PG_RETURN_INT32(cnt);
}

typedef enum {
	AQE_NN = 0, AQE_QUERYID, AQE_FS, AQE_CERROR, AQE_NEXECS, AQE_TOTAL_NCOLS
} ce_output_order;

/*
 * Show cardinality error gathered on last execution.
 * Skip entries with empty stat slots. XXX: is it possible?
 */
Datum
aqo_cardinality_error(PG_FUNCTION_ARGS)
{
	bool				controlled = PG_GETARG_BOOL(0);
	ReturnSetInfo	   *rsinfo = (ReturnSetInfo *) fcinfo->resultinfo;
	TupleDesc			tupDesc;
	MemoryContext		per_query_ctx;
	MemoryContext		oldcontext;
	Tuplestorestate	   *tupstore;
	Datum				values[AQE_TOTAL_NCOLS];
	bool				nulls[AQE_TOTAL_NCOLS];
	HASH_SEQ_STATUS		hash_seq;
	QueriesEntry	   *qentry;
	StatEntry		   *sentry;
	int					counter = 0;

	/* check to see if caller supports us returning a tuplestore */
	if (rsinfo == NULL || !IsA(rsinfo, ReturnSetInfo))
		ereport(ERROR,
				(errcode(ERRCODE_FEATURE_NOT_SUPPORTED),
				 errmsg("set-valued function called in context that cannot accept a set")));
	if (!(rsinfo->allowedModes & SFRM_Materialize))
		ereport(ERROR,
				(errcode(ERRCODE_FEATURE_NOT_SUPPORTED),
				 errmsg("materialize mode required, but it is not allowed in this context")));

	/* Switch into long-lived context to construct returned data structures */
	per_query_ctx = rsinfo->econtext->ecxt_per_query_memory;
	oldcontext = MemoryContextSwitchTo(per_query_ctx);

	/* Build a tuple descriptor for our result type */
	if (get_call_result_type(fcinfo, NULL, &tupDesc) != TYPEFUNC_COMPOSITE)
		elog(ERROR, "return type must be a row type");
	Assert(tupDesc->natts == AQE_TOTAL_NCOLS);

	tupstore = tuplestore_begin_heap(true, false, work_mem);
	rsinfo->returnMode = SFRM_Materialize;
	rsinfo->setResult = tupstore;
	rsinfo->setDesc = tupDesc;

	MemoryContextSwitchTo(oldcontext);

	LWLockAcquire(&aqo_state->queries_lock, LW_SHARED);
	LWLockAcquire(&aqo_state->stat_lock, LW_SHARED);

	hash_seq_init(&hash_seq, queries_htab);
	while ((qentry = hash_seq_search(&hash_seq)) != NULL)
	{
		bool	found;
		double *ce;
		int64	nexecs;
		int		nvals;

		memset(nulls, 0, AQE_TOTAL_NCOLS * sizeof(nulls[0]));

		sentry = (StatEntry *) hash_search(stat_htab, &qentry->queryid,
										   HASH_FIND, &found);
		if (!found)
			/* Statistics not found by some reason. Just go further */
			continue;

		nvals = controlled ? sentry->cur_stat_slot_aqo : sentry->cur_stat_slot;
		if (nvals == 0)
			/* No one stat slot filled */
			continue;

		nexecs = controlled ? sentry->execs_with_aqo : sentry->execs_without_aqo;
		ce = controlled ? sentry->est_error_aqo : sentry->est_error;

		values[AQE_NN] = Int32GetDatum(++counter);
		values[AQE_QUERYID] = Int64GetDatum(qentry->queryid);
		values[AQE_FS] = Int64GetDatum(qentry->fs);
		values[AQE_NEXECS] = Int64GetDatum(nexecs);
		values[AQE_CERROR] = Float8GetDatum(ce[nvals - 1]);
		tuplestore_putvalues(tupstore, tupDesc, values, nulls);
	}

	LWLockRelease(&aqo_state->stat_lock);
	LWLockRelease(&aqo_state->queries_lock);

	tuplestore_donestoring(tupstore);
	return (Datum) 0;
}

typedef enum {
	ET_NN = 0, ET_QUERYID, ET_FS, ET_EXECTIME, ET_NEXECS, ET_TOTAL_NCOLS
} et_output_order;

/*
 * XXX: maybe to merge with aqo_cardinality_error ?
 * XXX: Do we really want sequental number ?
 */
Datum
aqo_execution_time(PG_FUNCTION_ARGS)
{
	bool				controlled = PG_GETARG_BOOL(0);
	ReturnSetInfo	   *rsinfo = (ReturnSetInfo *) fcinfo->resultinfo;
	TupleDesc			tupDesc;
	MemoryContext		per_query_ctx;
	MemoryContext		oldcontext;
	Tuplestorestate	   *tupstore;
	Datum				values[AQE_TOTAL_NCOLS];
	bool				nulls[AQE_TOTAL_NCOLS];
	HASH_SEQ_STATUS		hash_seq;
	QueriesEntry	   *qentry;
	StatEntry		   *sentry;
	int					counter = 0;

	/* check to see if caller supports us returning a tuplestore */
	if (rsinfo == NULL || !IsA(rsinfo, ReturnSetInfo))
		ereport(ERROR,
				(errcode(ERRCODE_FEATURE_NOT_SUPPORTED),
				 errmsg("set-valued function called in context that cannot accept a set")));
	if (!(rsinfo->allowedModes & SFRM_Materialize))
		ereport(ERROR,
				(errcode(ERRCODE_FEATURE_NOT_SUPPORTED),
				 errmsg("materialize mode required, but it is not allowed in this context")));

	/* Switch into long-lived context to construct returned data structures */
	per_query_ctx = rsinfo->econtext->ecxt_per_query_memory;
	oldcontext = MemoryContextSwitchTo(per_query_ctx);

	/* Build a tuple descriptor for our result type */
	if (get_call_result_type(fcinfo, NULL, &tupDesc) != TYPEFUNC_COMPOSITE)
		elog(ERROR, "return type must be a row type");
	Assert(tupDesc->natts == ET_TOTAL_NCOLS);

	tupstore = tuplestore_begin_heap(true, false, work_mem);
	rsinfo->returnMode = SFRM_Materialize;
	rsinfo->setResult = tupstore;
	rsinfo->setDesc = tupDesc;

	MemoryContextSwitchTo(oldcontext);

	LWLockAcquire(&aqo_state->queries_lock, LW_SHARED);
	LWLockAcquire(&aqo_state->stat_lock, LW_SHARED);

	hash_seq_init(&hash_seq, queries_htab);
	while ((qentry = hash_seq_search(&hash_seq)) != NULL)
	{
		bool	found;
		double *et;
		int64	nexecs;
		int		nvals;
		double	tm = 0;

		memset(nulls, 0, ET_TOTAL_NCOLS * sizeof(nulls[0]));

		sentry = (StatEntry *) hash_search(stat_htab, &qentry->queryid,
										   HASH_FIND, &found);
		if (!found)
			/* Statistics not found by some reason. Just go further */
			continue;

		nvals = controlled ? sentry->cur_stat_slot_aqo : sentry->cur_stat_slot;
		if (nvals == 0)
			/* No one stat slot filled */
			continue;

		nexecs = controlled ? sentry->execs_with_aqo : sentry->execs_without_aqo;
		et = controlled ? sentry->exec_time_aqo : sentry->exec_time;

		if (!controlled)
		{
			int i;
			/* Calculate average execution time */
			for (i = 0; i < nvals; i++)
				tm += et[i];
			tm /= nvals;
		}
		else
			tm = et[nvals - 1];

		values[ET_NN] = Int32GetDatum(++counter);
		values[ET_QUERYID] = Int64GetDatum(qentry->queryid);
		values[ET_FS] = Int64GetDatum(qentry->fs);
		values[ET_NEXECS] = Int64GetDatum(nexecs);
		values[ET_EXECTIME] = Float8GetDatum(tm);
		tuplestore_putvalues(tupstore, tupDesc, values, nulls);
	}

	LWLockRelease(&aqo_state->stat_lock);
	LWLockRelease(&aqo_state->queries_lock);

	tuplestore_donestoring(tupstore);
	return (Datum) 0;
}<|MERGE_RESOLUTION|>--- conflicted
+++ resolved
@@ -1762,7 +1762,6 @@
 		Assert(DsaPointerIsValid(entry->data_dp));
 		dsa_free(data_dsa, entry->data_dp);
 		entry->data_dp = InvalidDsaPointer;
-<<<<<<< HEAD
 
 		/* fix neighbour list */
 		if (entry->neighbour_refs.next)
@@ -1797,12 +1796,8 @@
 		LWLockRelease(&aqo_state->neighbours_lock);
 
 
-		if (hash_search(data_htab, &entry->key, HASH_REMOVE, NULL) == NULL)
-			elog(ERROR, "[AQO] hash table corrupted");
-=======
 		if (!hash_search(data_htab, &entry->key, HASH_REMOVE, NULL))
 			elog(PANIC, "[AQO] hash table corrupted");
->>>>>>> 4041b108
 		removed++;
 	}
 
